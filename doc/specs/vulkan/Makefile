--- conflicted
+++ resolved
@@ -118,14 +118,9 @@
 SVGTYPEPDF := pdf
 # Main (root) asciidoc spec source file
 TOPDOC := vkspec.txt
-<<<<<<< HEAD
-# Included chapters of the API spec
-CHAPTERS := $(wildcard chapters/[A-Za-z]*.txt appendices/[A-Za-z]*.txt chapters/wsi/[A-Za-z]*.txt)
-=======
 # Files making up sections of the API spec. The wildcard expression
 # should work in extension branches to pull in those files as well.
 CHAPTERS := $(wildcard chapters/[A-Za-z]*.txt appendices/[A-Za-z]*.txt chapters/*/[A-Za-z]*.txt appendices/*/[A-Za-z]*.txt)
->>>>>>> e2d981c0
 INCLUDES := $(wildcard protos/*.txt structs/*.txt flags/*.txt enums/*.txt funcpointers/*.txt validity/structs/*.txt validity/protos/*.txt)
 # All non-format-specific dependencies
 COMMONDOCS := $(CHAPTERS) $(INCLUDES)
