--- conflicted
+++ resolved
@@ -203,7 +203,7 @@
         defaultExtensions = None,
         addExtensions     =
             makeREstring([
-<<<<<<< HEAD
+                'VK_KHR_sampler_mirror_clamp_to_edge',
                 'VK_KHR_surface',
                 'VK_KHR_swapchain',
                 'VK_KHR_display',
@@ -214,9 +214,6 @@
                 'VK_KHR_win32_surface',
                 'VK_KHR_xcb_surface',
                 'VK_KHR_xlib_surface',
-=======
-                'VK_KHR_sampler_mirror_clamp_to_edge',
->>>>>>> 5a4c5e59
             ]),
         removeExtensions  =
             makeREstring([
@@ -240,7 +237,7 @@
         defaultExtensions = None,
         addExtensions     =
             makeREstring([
-<<<<<<< HEAD
+                'VK_KHR_sampler_mirror_clamp_to_edge',
                 'VK_KHR_surface',
                 'VK_KHR_swapchain',
                 'VK_KHR_display',
@@ -251,9 +248,6 @@
                 'VK_KHR_win32_surface',
                 'VK_KHR_xcb_surface',
                 'VK_KHR_xlib_surface',
-=======
-                'VK_KHR_sampler_mirror_clamp_to_edge',
->>>>>>> 5a4c5e59
             ]),
         removeExtensions  =
             makeREstring([
@@ -271,7 +265,7 @@
         defaultExtensions = None,
         addExtensions     =
             makeREstring([
-<<<<<<< HEAD
+                'VK_KHR_sampler_mirror_clamp_to_edge',
                 'VK_KHR_surface',
                 'VK_KHR_swapchain',
                 'VK_KHR_display',
@@ -282,9 +276,6 @@
                 'VK_KHR_win32_surface',
                 'VK_KHR_xcb_surface',
                 'VK_KHR_xlib_surface',
-=======
-                'VK_KHR_sampler_mirror_clamp_to_edge',
->>>>>>> 5a4c5e59
             ]),
         removeExtensions  =
             makeREstring([
@@ -303,7 +294,7 @@
         defaultExtensions = None,
         addExtensions     =
             makeREstring([
-<<<<<<< HEAD
+                'VK_KHR_sampler_mirror_clamp_to_edge',
                 'VK_KHR_surface',
                 'VK_KHR_swapchain',
                 'VK_KHR_display',
@@ -314,9 +305,6 @@
                 'VK_KHR_win32_surface',
                 'VK_KHR_xcb_surface',
                 'VK_KHR_xlib_surface',
-=======
-                'VK_KHR_sampler_mirror_clamp_to_edge',
->>>>>>> 5a4c5e59
             ]),
         removeExtensions  =
             makeREstring([
